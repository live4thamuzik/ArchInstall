//! ArchInstall TUI - Main entry point
//!
//! A clean, modular TUI for Arch Linux installation with proper separation of concerns.

mod app;
mod cli;
mod config;
mod config_file;
mod error;
mod input;
mod installer;
mod package_utils;
mod scrolling;
mod ui;

use crossterm::{
    execute,
    terminal::{disable_raw_mode, enable_raw_mode, EnterAlternateScreen, LeaveAlternateScreen},
};
use ratatui::{backend::CrosstermBackend, Terminal};
use std::io::stdout;

use crate::cli::Cli;
use crate::config_file::InstallationConfig;

/// Main application entry point
fn main() -> Result<(), Box<dyn std::error::Error>> {
    let cli = Cli::parse_args();

    match cli.command {
        Some(crate::cli::Commands::Validate { config }) => {
            // Validate configuration file
            match InstallationConfig::load_from_file(&config) {
                Ok(config) => match config.validate() {
                    Ok(_) => println!("✓ Configuration file is valid: {:?}", config),
                    Err(e) => {
                        eprintln!("✗ Configuration validation failed: {}", e);
                        std::process::exit(1);
                    }
                },
                Err(e) => {
                    eprintln!("✗ Failed to load configuration file: {}", e);
                    std::process::exit(1);
                }
            }
        }
        Some(crate::cli::Commands::Install {
            config,
            save_config,
        }) => {
            if let Some(config_path) = config {
                // Run installer with config file (skip TUI)
                run_installer_with_config(&config_path)?;
            } else if let Some(save_path) = save_config {
                // Run TUI and save config when done
                run_tui_installer_with_save(&save_path)?;
            } else {
                // Run normal TUI installer
                run_tui_installer()?;
            }
        }
        Some(crate::cli::Commands::Tools { tool }) => {
            // Handle tool commands
            run_tool_command(&tool)?;
        }
        None => {
            // Run the TUI installer (default behavior)
            run_tui_installer()?;
        }
    }

    Ok(())
}

/// Run the TUI installer
fn run_tui_installer() -> Result<(), Box<dyn std::error::Error>> {
    // Initialize terminal
    enable_raw_mode()
        .map_err(|e| error::general_error(format!("Failed to enable raw mode: {}", e)))?;
    crossterm::execute!(stdout(), crossterm::terminal::EnterAlternateScreen)
        .map_err(|e| error::general_error(format!("Failed to enter alternate screen: {}", e)))?;

    // Create terminal backend
    let backend = CrosstermBackend::new(stdout());
    let mut terminal = Terminal::new(backend)
        .map_err(|e| error::general_error(format!("Failed to create terminal: {}", e)))?;

    // Create and run application
    let mut app = app::App::new(None);
    let result = app.run(&mut terminal);

    // Cleanup terminal (always attempt cleanup, even if app failed)
    let _ = disable_raw_mode();
    let _ = crossterm::execute!(stdout(), crossterm::terminal::LeaveAlternateScreen);

    result
}

/// Run installer with configuration file (headless mode)
fn run_installer_with_config(
    config_path: &std::path::Path,
) -> Result<(), Box<dyn std::error::Error>> {
    use std::io::{BufRead, BufReader};
    use std::process::{Command, Stdio};

    // Load and validate configuration
    let config = InstallationConfig::load_from_file(config_path)?;
    config.validate()?;

    println!("✓ Configuration loaded and validated");
    println!("🚀 Starting installation with configuration file...");

    let script_path = "./scripts/install.sh";
    let mut child = Command::new("bash")
        .arg(script_path)
        .arg("--config")
        .arg(config_path)
        .stdout(Stdio::piped())
        .stderr(Stdio::piped())
        .spawn()
        .expect("Failed to spawn installer script");

    // Capture and print stdout in real-time
    if let Some(stdout) = child.stdout.take() {
        let reader = BufReader::new(stdout);
        for line in reader.lines() {
            println!("{}", line?);
        }
    }

    // Capture and print stderr after the process finishes
    let output = child.wait_with_output()?;

    if output.status.success() {
        println!("\n✓ Installation completed successfully!");
    } else {
        eprintln!("\n✗ Installation failed");
        // Print any remaining stderr
        let stderr = String::from_utf8_lossy(&output.stderr);
        if !stderr.is_empty() {
            eprintln!("--- Errors ---");
            eprintln!("{}", stderr);
        }
        std::process::exit(1);
    }

    Ok(())
}

/// Run TUI installer and save configuration when done
fn run_tui_installer_with_save(
    save_path: &std::path::Path,
) -> Result<(), Box<dyn std::error::Error>> {
    println!(
        "🎯 TUI installer will save configuration to: {}",
        save_path.display()
    );
    println!("Configure your installation, then the config will be saved automatically!");
    println!(
        "After saving, you can run: ./archinstall-tui install --config {}",
        save_path.display()
    );
    println!();

<<<<<<< HEAD
    // Create app with save path
    let mut app = app::App::new(Some(save_path.to_path_buf()));

    // Setup terminal
    enable_raw_mode()?;
    let mut stdout = stdout();
    execute!(stdout, EnterAlternateScreen)?;

    let backend = CrosstermBackend::new(stdout);
    let mut terminal = Terminal::new(backend)?;
    terminal.clear()?;

    // Run the app
    let result = app.run(&mut terminal);

    // Restore terminal
    disable_raw_mode()?;
    execute!(terminal.backend_mut(), LeaveAlternateScreen)?;
    terminal.show_cursor()?;

    result
=======
    // Run TUI with save path
    run_tui_installer_with_save_path(save_path)?;

    Ok(())
}

/// Run TUI installer with save path
fn run_tui_installer_with_save_path(
    save_path: &std::path::Path,
) -> Result<(), Box<dyn std::error::Error>> {
    // Initialize terminal
    enable_raw_mode()
        .map_err(|e| error::general_error(format!("Failed to enable raw mode: {}", e)))?;
    crossterm::execute!(stdout(), crossterm::terminal::EnterAlternateScreen)
        .map_err(|e| error::general_error(format!("Failed to enter alternate screen: {}", e)))?;

    // Create terminal backend
    let backend = CrosstermBackend::new(stdout());
    let mut terminal = Terminal::new(backend)
        .map_err(|e| error::general_error(format!("Failed to create terminal: {}", e)))?;

    // Create and run application with save path
    let mut app = app::App::new(Some(save_path.to_path_buf()));
    let result = app.run(&mut terminal);

    // Cleanup terminal (always attempt cleanup, even if app failed)
    let _ = disable_raw_mode();
    let _ = crossterm::execute!(stdout(), crossterm::terminal::LeaveAlternateScreen);

    result
}

/// Run tool command
fn run_tool_command(tool: &crate::cli::ToolCommands) -> Result<(), Box<dyn std::error::Error>> {
    match tool {
        crate::cli::ToolCommands::Disk { disk_tool } => {
            match disk_tool {
                crate::cli::DiskToolCommands::Format { device, filesystem, label } => {
                    let mut args = vec!["--device", device, "--filesystem", filesystem];
                    if let Some(label) = label {
                        args.extend(&["--label", label]);
                    }
                    execute_tool_script("format_partition.sh", &args)?;
                }
                crate::cli::DiskToolCommands::Wipe { device, method, confirm } => {
                    if !confirm {
                        eprintln!("❌ Wipe operation requires --confirm flag");
                        std::process::exit(1);
                    }
                    let args = vec!["--device", device, "--method", method, "--confirm"];
                    execute_tool_script("wipe_disk.sh", &args)?;
                }
            }
        }
        crate::cli::ToolCommands::System { system_tool } => {
            match system_tool {
                crate::cli::SystemToolCommands::Bootloader { r#type, disk, efi_path, mode } => {
                    let mut args = vec!["--type", r#type, "--disk", disk, "--mode", mode];
                    if let Some(efi_path) = efi_path {
                        args.extend(&["--efi-path", efi_path]);
                    }
                    execute_tool_script("install_bootloader.sh", &args)?;
                }
                crate::cli::SystemToolCommands::Fstab { root } => {
                    let args = vec!["--root", root];
                    execute_tool_script("generate_fstab.sh", &args)?;
                }
            }
        }
        crate::cli::ToolCommands::User { user_tool } => {
            match user_tool {
                crate::cli::UserToolCommands::Add { username, full_name, groups, shell } => {
                    let mut args = vec!["--username", username, "--shell", shell];
                    if let Some(full_name) = full_name {
                        args.extend(&["--full-name", full_name]);
                    }
                    if let Some(groups) = groups {
                        args.extend(&["--groups", groups]);
                    }
                    execute_tool_script("add_user.sh", &args)?;
                }
            }
        }
        crate::cli::ToolCommands::Network { network_tool } => {
            match network_tool {
                crate::cli::NetworkToolCommands::Configure { interface, ip, gateway } => {
                    println!("🔧 Network configuration tool not yet implemented");
                    println!("Interface: {}", interface);
                    if let Some(ip) = ip {
                        println!("IP: {}", ip);
                    }
                    if let Some(gateway) = gateway {
                        println!("Gateway: {}", gateway);
                    }
                }
            }
        }
    }
    Ok(())
}

/// Execute a tool script with arguments
fn execute_tool_script(script_name: &str, args: &[&str]) -> Result<(), Box<dyn std::error::Error>> {
    use std::process::{Command, Stdio};
    
    let script_path = format!("scripts/tools/{}", script_name);
    println!("🔧 Executing: {} {}", script_path, args.join(" "));
    
    let output = Command::new("bash")
        .arg(&script_path)
        .args(args)
        .stdout(Stdio::piped())
        .stderr(Stdio::piped())
        .output()?;
    
    // Print stdout
    let stdout = String::from_utf8_lossy(&output.stdout);
    if !stdout.is_empty() {
        print!("{}", stdout);
    }
    
    // Print stderr
    let stderr = String::from_utf8_lossy(&output.stderr);
    if !stderr.is_empty() {
        eprint!("{}", stderr);
    }
    
    if output.status.success() {
        println!("✅ Tool executed successfully");
    } else {
        eprintln!("❌ Tool execution failed");
        std::process::exit(1);
    }
    
    Ok(())
>>>>>>> 40cfe9a2
}<|MERGE_RESOLUTION|>--- conflicted
+++ resolved
@@ -162,33 +162,8 @@
     );
     println!();
 
-<<<<<<< HEAD
-    // Create app with save path
-    let mut app = app::App::new(Some(save_path.to_path_buf()));
-
-    // Setup terminal
-    enable_raw_mode()?;
-    let mut stdout = stdout();
-    execute!(stdout, EnterAlternateScreen)?;
-
-    let backend = CrosstermBackend::new(stdout);
-    let mut terminal = Terminal::new(backend)?;
-    terminal.clear()?;
-
-    // Run the app
-    let result = app.run(&mut terminal);
-
-    // Restore terminal
-    disable_raw_mode()?;
-    execute!(terminal.backend_mut(), LeaveAlternateScreen)?;
-    terminal.show_cursor()?;
-
-    result
-=======
     // Run TUI with save path
     run_tui_installer_with_save_path(save_path)?;
-
-    Ok(())
 }
 
 /// Run TUI installer with save path
@@ -320,5 +295,4 @@
     }
     
     Ok(())
->>>>>>> 40cfe9a2
 }